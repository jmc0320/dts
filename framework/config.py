# BSD LICENSE
#
# Copyright(c) 2010-2014 Intel Corporation. All rights reserved.
# All rights reserved.
#
# Redistribution and use in source and binary forms, with or without
# modification, are permitted provided that the following conditions
# are met:
#
#   * Redistributions of source code must retain the above copyright
#     notice, this list of conditions and the following disclaimer.
#   * Redistributions in binary form must reproduce the above copyright
#     notice, this list of conditions and the following disclaimer in
#     the documentation and/or other materials provided with the
#     distribution.
#   * Neither the name of Intel Corporation nor the names of its
#     contributors may be used to endorse or promote products derived
#     from this software without specific prior written permission.
#
# THIS SOFTWARE IS PROVIDED BY THE COPYRIGHT HOLDERS AND CONTRIBUTORS
# "AS IS" AND ANY EXPRESS OR IMPLIED WARRANTIES, INCLUDING, BUT NOT
# LIMITED TO, THE IMPLIED WARRANTIES OF MERCHANTABILITY AND FITNESS FOR
# A PARTICULAR PURPOSE ARE DISCLAIMED. IN NO EVENT SHALL THE COPYRIGHT
# OWNER OR CONTRIBUTORS BE LIABLE FOR ANY DIRECT, INDIRECT, INCIDENTAL,
# SPECIAL, EXEMPLARY, OR CONSEQUENTIAL DAMAGES (INCLUDING, BUT NOT
# LIMITED TO, PROCUREMENT OF SUBSTITUTE GOODS OR SERVICES; LOSS OF USE,
# DATA, OR PROFITS; OR BUSINESS INTERRUPTION) HOWEVER CAUSED AND ON ANY
# THEORY OF LIABILITY, WHETHER IN CONTRACT, STRICT LIABILITY, OR TORT
# (INCLUDING NEGLIGENCE OR OTHERWISE) ARISING IN ANY WAY OUT OF THE USE
# OF THIS SOFTWARE, EVEN IF ADVISED OF THE POSSIBILITY OF SUCH DAMAGE.

"""
Generic port and crbs configuration file load function
"""
import os
import re
import ConfigParser  # config parse module
import argparse      # prase arguments module
from settings import IXIA, CONFIG_ROOT_PATH, SUITE_SECTION_NAME
from settings import load_global_setting, DTS_CFG_FOLDER
from exception import ConfigParseException, VirtConfigParseException, PortConfigParseException

PORTCONF = "%s/ports.cfg" % CONFIG_ROOT_PATH
CRBCONF = "%s/crbs.cfg" % CONFIG_ROOT_PATH
VIRTCONF = "%s/virt_global.cfg" % CONFIG_ROOT_PATH
IXIACONF = "%s/ixia.cfg" % CONFIG_ROOT_PATH
<<<<<<< HEAD
PKTGENCONF = "%s/pktgen.cfg" % CONFIG_ROOT_PATH
SUITECONF_SAMPLE = "%s/suite_sample.cfg" % CONFIG_ROOT_PATH
=======
>>>>>>> 20666ab5
GLOBALCONF = "%s/global_suite.cfg" % CONFIG_ROOT_PATH


class UserConf():

    def __init__(self, config):
        self.conf = ConfigParser.SafeConfigParser()
        load_files = self.conf.read(config)
        if load_files == []:
            self.conf = None
            raise ConfigParseException(config)

    def get_sections(self):
        if self.conf is None:
            return None

        return self.conf.sections()

    def load_section(self, section):
        if self.conf is None:
            return None

        items = None
        for conf_sect in self.conf.sections():
            if conf_sect == section:
                items = self.conf.items(section)

        return items

    def load_config(self, item):
        confs = [conf.strip() for conf in item.split(';')]
        if '' in confs:
            confs.remove('')
        return confs

    def load_param(self, conf):
        paramDict = dict()

        for param in conf.split(','):
            (key, _, value) = param.partition('=')
            paramDict[key] = value
        return paramDict

class GlobalConf(UserConf):
    def __init__(self):
        self.global_cfg = {}
        try:
            self.global_conf = UserConf(GLOBALCONF)
        except ConfigParseException:
            self.global_conf = None
        
        # load global configuration
        self.global_cfg = self.load_global_config()

    def load_global_config(self, section_name='global'):
        global_cfg = self.global_cfg.copy()
        try:
            section_confs = self.global_conf.load_section(section_name)
        except:
            print "FAILED FIND SECTION[%s] CONFIG!!!" % section_name
            return global_cfg

        if section_confs is None:
            return global_cfg

        global_cfg = dict(section_confs)
        
        return global_cfg
        
class SuiteConf(UserConf):
    def __init__(self, suite_name=""):
        self.suite_cfg = GlobalConf().load_global_config()
        self.config_file = CONFIG_ROOT_PATH + os.sep + suite_name + ".cfg"
        try:
            self.suite_conf = UserConf(self.config_file)
        except ConfigParseException:
            self.suite_conf = None

        # load default suite configuration
        self.suite_cfg = self.load_case_config(SUITE_SECTION_NAME)

    def load_case_config(self, case_name=""):
        case_cfg = self.suite_cfg.copy()
        if self.suite_conf is None:
            return case_cfg

        try:
            case_confs = self.suite_conf.load_section(case_name)
        except:
            print "FAILED FIND CASE[%s] CONFIG!!!" % case_name
            return case_cfg

        if case_confs is None:
            return case_cfg

        conf = dict(case_confs)
        for key, data_string in conf.items():
            case_cfg[key] = eval(data_string)

        return case_cfg


class VirtConf(UserConf):

    def __init__(self, virt_conf=VIRTCONF):
        self.config_file = virt_conf
        self.virt_cfg = {}
        try:
            self.virt_conf = UserConf(self.config_file)
        except ConfigParseException:
            self.virt_conf = None
            raise VirtConfigParseException

    def load_virt_config(self, name):
        self.virt_cfgs = []

        try:
            virt_confs = self.virt_conf.load_section(name)
        except:
            print "FAILED FIND SECTION %s!!!" % name
            return

        for virt_conf in virt_confs:
            virt_cfg = {}
            virt_params = []
            key, config = virt_conf
            confs = self.virt_conf.load_config(config)
            for config in confs:
                virt_params.append(self.load_virt_param(config))
            virt_cfg[key] = virt_params
            self.virt_cfgs.append(virt_cfg)

    def get_virt_config(self):
        return self.virt_cfgs

    def load_virt_param(self, config):
        cfg_params = self.virt_conf.load_param(config)
        return cfg_params


class PortConf(UserConf):

    def __init__(self, port_conf=PORTCONF):
        self.config_file = port_conf
        self.ports_cfg = {}
        self.pci_regex = "([\da-f]{4}:[\da-f]{2}:[\da-f]{2}.\d{1})$"
        try:
            self.port_conf = UserConf(self.config_file)
        except ConfigParseException:
            self.port_conf = None
            raise PortConfigParseException

    def load_ports_config(self, crbIP):
        self.ports_cfg = {}
        if self.port_conf is None:
            return

        ports = self.port_conf.load_section(crbIP)
        if ports is None:
            return
        key, config = ports[0]
        confs = self.port_conf.load_config(config)

        for config in confs:
            port_param = self.port_conf.load_param(config)

            # port config for vm in virtualization scenario
            if 'dev_idx' in port_param:
                keys = port_param.keys()
                keys.remove('dev_idx')
                self.ports_cfg[port_param['dev_idx']] = {
                    key: port_param[key] for key in keys}
                continue

            # check pci BDF validity
            if 'pci' not in port_param:
                print "NOT FOUND CONFIG FOR NO PCI ADDRESS!!!"
                continue
            m = re.match(self.pci_regex, port_param['pci'])
            if m is None:
                print "INVALID CONFIG FOR NO PCI ADDRESS!!!"
                continue

            keys = port_param.keys()
            keys.remove('pci')
            self.ports_cfg[port_param['pci']] = {
                key: port_param[key] for key in keys}
            if 'numa' in self.ports_cfg[port_param['pci']]:
                numa_str = self.ports_cfg[port_param['pci']]['numa']
                self.ports_cfg[port_param['pci']]['numa'] = int(numa_str)

    def get_ports_config(self):
        return self.ports_cfg

    def check_port_available(self, pci_addr):
        if pci_addr in self.ports_cfg.keys():
            return True
        else:
            return False


class CrbsConf(UserConf):
    DEF_CRB = {'IP': '', 'board': 'default', 'user': '',
               'pass': '', 'tester IP': '', 'tester pass': '',
               IXIA: None, 'memory channels': 4,
               'bypass core0': True}

    def __init__(self, crbs_conf=CRBCONF):
        self.config_file = crbs_conf
        self.crbs_cfg = []
        try:
            self.crbs_conf = UserConf(self.config_file)
        except ConfigParseException:
            self.crbs_conf = None
            raise ConfigParseException

    def load_crbs_config(self):
        sections = self.crbs_conf.get_sections()
        if not sections:
            return self.crbs_cfg

        for name in sections:
            crb = self.DEF_CRB.copy()
            crb['section'] = name
            crb_confs = self.crbs_conf.load_section(name)
            if not crb_confs:
                continue

            # covert file configuration to dts crbs
            for conf in crb_confs:
                key, value = conf
                if key == 'dut_ip':
                    crb['IP'] = value
                elif key == 'dut_user':
                    crb['user'] = value
                elif key == 'dut_passwd':
                    crb['pass'] = value
                elif key == 'os':
                    crb['OS'] = value
                elif key == 'tester_ip':
                    crb['tester IP'] = value
                elif key == 'tester_passwd':
                    crb['tester pass'] = value
                elif key == 'ixia_group':
                    crb[IXIA] = value
                elif key == 'channels':
                    crb['memory channels'] = int(value)
                elif key == 'bypass_core0':
                    if value == 'True':
                        crb['bypass core0'] = True
                    else:
                        crb['bypass core0'] = False
                elif key == 'board':
                    crb['board'] = value

            self.crbs_cfg.append(crb)
        return self.crbs_cfg


class IxiaConf(UserConf):

    def __init__(self, ixia_conf=IXIACONF):
        self.config_file = ixia_conf
        self.ixia_cfg = {}
        try:
            self.ixia_conf = UserConf(self.config_file)
        except ConfigParseException:
            self.ixia_conf = None
            raise ConfigParseException

    def load_ixia_config(self):
        port_reg = r'card=(\d+),port=(\d+)'
        groups = self.ixia_conf.get_sections()
        if not groups:
            return self.ixia_cfg

        for group in groups:
            ixia_group = {}
            ixia_confs = self.ixia_conf.load_section(group)
            if not ixia_confs:
                continue

            # convert file configuration to dts ixiacfg
            for conf in ixia_confs:
                key, value = conf
                if key == 'ixia_version':
                    ixia_group['Version'] = value
                elif key == 'ixia_ip':
                    ixia_group['IP'] = value
                elif key == 'ixia_ports':
                    ports = self.ixia_conf.load_config(value)
                    ixia_ports = []
                    for port in ports:
                        m = re.match(port_reg, port)
                        if m:
                            ixia_port = {}
                            ixia_port["card"] = int(m.group(1))
                            ixia_port["port"] = int(m.group(2))
                            ixia_ports.append(ixia_port)
                    ixia_group['Ports'] = ixia_ports
                elif key == 'ixia_enable_rsfec':
                    ixia_group['enable_rsfec'] = value

            if 'Version' not in ixia_group:
                print 'ixia configuration file request ixia_version option!!!'
                continue
            if 'IP' not in ixia_group:
                print 'ixia configuration file request ixia_ip option!!!'
                continue
            if 'Ports' not in ixia_group:
                print 'ixia configuration file request ixia_ports option!!!'
                continue

            self.ixia_cfg[group] = ixia_group

        return self.ixia_cfg

class PktgenConf(UserConf):

    def __init__(self, pktgen_type='dpdk', pktgen_conf=PKTGENCONF):
        self.config_file = pktgen_conf
        self.pktgen_type = pktgen_type
        self.pktgen_cfg = {}
        try:
            self.pktgen_conf = UserConf(self.config_file)
        except ConfigParseException:
            self.pktgen_conf = None
            raise ConfigParseException

    def load_pktgen_config(self):
        sections = self.pktgen_conf.get_sections()
        if not sections:
            return self.pktgen_cfg

        for section in sections:
            if self.pktgen_type=='dpdk':
                if section == 'PKTGEN DPDK':
                    pktgen_confs = self.pktgen_conf.load_section(section)
                    if not pktgen_confs:
                        continue

                    # covert file configuration to dts pktgen cfg
                    for conf in pktgen_confs:
                        key, value = conf
                        self.pktgen_cfg[key] = value
            elif self.pktgen_type=='trex':
                if section == 'TREX':
                    pktgen_confs = self.pktgen_conf.load_section(section)
                    if not pktgen_confs:
                        continue

                    # covert file configuration to dts pktgen cfg
                    for conf in pktgen_confs:
                        key, value = conf
                        self.pktgen_cfg[key] = value
            elif self.pktgen_type=='ixia':
                if section == 'IXIA':
                    pktgen_confs = self.pktgen_conf.load_section(section)
                    if not pktgen_confs:
                        continue

                    # covert file configuration to dts pktgen cfg
                    for conf in pktgen_confs:
                        key, value = conf
                        self.pktgen_cfg[key] = value

        return self.pktgen_cfg

if __name__ == '__main__':
    parser = argparse.ArgumentParser(
        description="Load DTS configuration files")
    parser.add_argument("-p", "--portconf", default=PORTCONF)
    parser.add_argument("-c", "--crbconf", default=CRBCONF)
    parser.add_argument("-v", "--virtconf", default=VIRTCONF)
    parser.add_argument("-i", "--ixiaconf", default=IXIACONF)
    args = parser.parse_args()

    # not existed configuration file
    try:
        VirtConf('/tmp/not-existed.cfg')
    except VirtConfigParseException:
        print "Capture config parse failure"

    # example for basic use configuration file
    conf = UserConf(PORTCONF)
    for section in conf.get_sections():
        items = conf.load_section(section)
        key, value = items[0]
        confs = conf.load_config(value)
        for config in confs:
            conf.load_param(config)

    # example for port configuration file
    portconf = PortConf(PORTCONF)
    portconf.load_ports_config('DUT IP')
    print portconf.get_ports_config()
    portconf.check_port_available('86:00.0')

    # example for global virtualization configuration file
    virtconf = VirtConf(VIRTCONF)
    virtconf.load_virt_config('LIBVIRT')
    print virtconf.get_virt_config()

    # example for crbs configuration file
    crbsconf = CrbsConf(CRBCONF)
    print crbsconf.load_crbs_config()

    # example for ixia configuration file
    ixiaconf = IxiaConf(IXIACONF)
    print ixiaconf.load_ixia_config()

    # example for suite configure file
    suiteconf = SuiteConf("suite_sample")
    print suiteconf.load_case_config("case1")
    print suiteconf.load_case_config("case2")<|MERGE_RESOLUTION|>--- conflicted
+++ resolved
@@ -44,11 +44,8 @@
 CRBCONF = "%s/crbs.cfg" % CONFIG_ROOT_PATH
 VIRTCONF = "%s/virt_global.cfg" % CONFIG_ROOT_PATH
 IXIACONF = "%s/ixia.cfg" % CONFIG_ROOT_PATH
-<<<<<<< HEAD
 PKTGENCONF = "%s/pktgen.cfg" % CONFIG_ROOT_PATH
 SUITECONF_SAMPLE = "%s/suite_sample.cfg" % CONFIG_ROOT_PATH
-=======
->>>>>>> 20666ab5
 GLOBALCONF = "%s/global_suite.cfg" % CONFIG_ROOT_PATH
 
 
