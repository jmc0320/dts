--- conflicted
+++ resolved
@@ -143,14 +143,12 @@
                     help='run command on tester or dut. The command format is ' +
                     '[commands]:dut|tester:pre-init|post-init:check|ignore')
 
-<<<<<<< HEAD
 parser.add_argument('--subtitle',
                     help='add a subtitle to the rst report')
-=======
+
 parser.add_argument('--update-expected',
                     action='store_true',
                     help='update expected values based on test results')
->>>>>>> 1a55f40d
 
 args = parser.parse_args()
 
@@ -168,8 +166,5 @@
             args.patch, args.skip_setup, args.read_cache,
             args.project, args.suite_dir, args.test_cases,
             args.dir, args.output, args.verbose,args.virttype,
-<<<<<<< HEAD
-            args.debug, args.debugcase, args.re_run, args.commands, args.subtitle)
-=======
-            args.debug, args.debugcase, args.re_run, args.commands, args.update_expected)
->>>>>>> 1a55f40d
+            args.debug, args.debugcase, args.re_run, args.commands,
+            args.subtitle, args.update_expected)