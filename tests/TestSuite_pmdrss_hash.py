--- conflicted
+++ resolved
@@ -471,23 +471,7 @@
         localPort = self.tester.get_local_port(dutPorts[0])
         itf = self.tester.get_interface(localPort)
         global reta_num
-<<<<<<< HEAD
-        iptypes = {'ipv4-sctp': 'sctp',
-                   'ipv4-other': 'ip',
-                   'ipv4-frag': 'ip',
-                   'ipv4-udp': 'udp',
-                   'ipv4-tcp': 'tcp',
-                   # this hash not support in dpdk2.0
-                   # 'l2_payload':'ether',
-                   'ipv6-other': 'ip',
-                   'ipv6-sctp': 'sctp',
-                   'ipv6-udp': 'udp',
-                   'ipv6-tcp': 'tcp',
-                   'ipv6-frag': 'ip'
-                   }
-=======
         global iptypes
->>>>>>> b9b29a7b
 
         self.dut.kill_all()
 
@@ -524,23 +508,7 @@
         localPort = self.tester.get_local_port(dutPorts[0])
         itf = self.tester.get_interface(localPort)
         global reta_num
-<<<<<<< HEAD
-        iptypes = {'ipv4-sctp': 'sctp',
-                   'ipv4-other': 'ip',
-                   'ipv4-frag': 'ip',
-                   'ipv4-udp': 'udp',
-                   'ipv4-tcp': 'tcp',
-                   # this hash not support in dpdk2.0
-                   # 'l2_payload':'ether',
-                   'ipv6-other': 'ip',
-                   'ipv6-sctp': 'sctp',
-                   'ipv6-udp': 'udp',
-                   'ipv6-tcp': 'tcp',
-                   'ipv6-frag': 'ip'
-                   }
-=======
         global iptypes
->>>>>>> b9b29a7b
 
         self.dut.kill_all()
 
@@ -580,24 +548,8 @@
         localPort = self.tester.get_local_port(dutPorts[0])
         itf = self.tester.get_interface(localPort)
         global reta_num
-<<<<<<< HEAD
-        iptypes = {'ipv4-sctp': 'sctp',
-                   'ipv4-other': 'ip',
-                   'ipv4-frag': 'ip',
-                   'ipv4-udp': 'udp',
-                   'ipv4-tcp': 'tcp',
-                   # this hass not support in dpdk 2.0
-                   # 'l2_payload':'ether',
-                   'ipv6-other': 'ip',
-                   'ipv6-sctp': 'sctp',
-                   'ipv6-udp': 'udp',
-                   'ipv6-tcp': 'tcp',
-                   'ipv6-frag': 'ip'
-                   }
-=======
         global iptypes
 
->>>>>>> b9b29a7b
         if self.kdriver in ["fm10k"]:
             iptypes.pop('ipv4-sctp')
             iptypes.pop('ipv6-sctp')
@@ -640,23 +592,7 @@
         localPort = self.tester.get_local_port(dutPorts[0])
         itf = self.tester.get_interface(localPort)
         global reta_num
-<<<<<<< HEAD
-        iptypes = {'ipv4-sctp': 'sctp',
-                   'ipv4-other': 'ip',
-                   'ipv4-frag': 'ip',
-                   'ipv4-udp': 'udp',
-                   'ipv4-tcp': 'tcp',
-                   # this hash not support in dpdk2.0
-                   # 'l2_payload':'ether',
-                   'ipv6-other': 'ip',
-                   'ipv6-sctp': 'sctp',
-                   'ipv6-udp': 'udp',
-                   'ipv6-tcp': 'tcp',
-                   'ipv6-frag': 'ip'
-                   }
-=======
         global iptypes
->>>>>>> b9b29a7b
         self.dut.kill_all()
 
         # test with different rss queues
