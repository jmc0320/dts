#
# Copyright(c) 2010-2014 Intel Corporation. All rights reserved.
# All rights reserved.
#
# Redistribution and use in source and binary forms, with or without
# modification, are permitted provided that the following conditions
# are met:
#
#   * Redistributions of source code must retain the above copyright
#     notice, this list of conditions and the following disclaimer.
#   * Redistributions in binary form must reproduce the above copyright
#     notice, this list of conditions and the following disclaimer in
#     the documentation and/or other materials provided with the
#     distribution.
#   * Neither the name of Intel Corporation nor the names of its
#     contributors may be used to endorse or promote products derived
#     from this software without specific prior written permission.
#
# THIS SOFTWARE IS PROVIDED BY THE COPYRIGHT HOLDERS AND CONTRIBUTORS
# "AS IS" AND ANY EXPRESS OR IMPLIED WARRANTIES, INCLUDING, BUT NOT
# LIMITED TO, THE IMPLIED WARRANTIES OF MERCHANTABILITY AND FITNESS FOR
# A PARTICULAR PURPOSE ARE DISCLAIMED. IN NO EVENT SHALL THE COPYRIGHT
# OWNER OR CONTRIBUTORS BE LIABLE FOR ANY DIRECT, INDIRECT, INCIDENTAL,
# SPECIAL, EXEMPLARY, OR CONSEQUENTIAL DAMAGES (INCLUDING, BUT NOT
# LIMITED TO, PROCUREMENT OF SUBSTITUTE GOODS OR SERVICES; LOSS OF USE,
# DATA, OR PROFITS; OR BUSINESS INTERRUPTION) HOWEVER CAUSED AND ON ANY
# THEORY OF LIABILITY, WHETHER IN CONTRACT, STRICT LIABILITY, OR TORT
# (INCLUDING NEGLIGENCE OR OTHERWISE) ARISING IN ANY WAY OUT OF THE USE
# OF THIS SOFTWARE, EVEN IF ADVISED OF THE POSSIBILITY OF SUCH DAMAGE.

"""
DPDK Test suite.
"""

import utils
import json
import os
import string
from test_case import TestCase
from exception import VerifyFailure
from settings import HEADER_SIZE, UPDATE_EXPECTED, load_global_setting
from pmd_output import PmdOutput
from pktgen import TRANSMIT_CONT
from copy import deepcopy
import rst
from pktgen import PacketGeneratorHelper


class TestNicSingleCorePerf(TestCase):

    def set_up_all(self):
        """
        Run at the start of each test suite.
        PMD prerequisites.
        """
        self.verify(self.nic in ['niantic', 'fortville_25g', 'fortville_spirit',
                                 'ConnectX5_MT4121', 'ConnectX4_LX_MT4117'],
                                 "Not required NIC ")

        self.headers_size = HEADER_SIZE['eth'] + HEADER_SIZE['ip']

        # Update DPDK config file and rebuild to get best perf on fortville
        if self.nic in ["fortville_25g", "fortville_spirit"]:
            self.dut.send_expect(
                "sed -i -e 's/CONFIG_RTE_LIBRTE_I40E_16BYTE_RX_DESC=n/CONFIG_RTE_LIBRTE_I40E_16BYTE_RX_DESC=y/' ./config/common_base", "#", 20)
            self.dut.build_install_dpdk(self.target)

        # Based on h/w type, choose how many ports to use
        self.dut_ports = self.dut.get_ports()
        self.socket = self.dut.get_numa_id(self.dut_ports[0])
        self.pmdout = PmdOutput(self.dut)

        # determine if to save test result as a separated file
        self.save_result_flag = True

        # get dts output path
        if self.logger.log_path.startswith(os.sep):
            self.output_path = self.logger.log_path
        else:
            cur_path = os.path.dirname(
                os.path.dirname(os.path.realpath(__file__)))
            self.output_path = os.sep.join([cur_path, self.logger.log_path])
        # create an instance to set stream field setting
        self.pktgen_helper = PacketGeneratorHelper()

    def set_up(self):
        """
        Run before each test case.
        It's more convenient to load suite configuration here than
        set_up_all in debug mode.
        """

        # test parameters include: frames size, descriptor numbers
        self.test_parameters = self.get_suite_cfg()['test_parameters']

        # traffic duraion in second
        self.test_duration = self.get_suite_cfg()['test_duration']

        # load the expected throughput for required nic
        if self.nic in ["ConnectX4_LX_MT4117"]:
            nic_speed = self.dut.ports_info[0]['port'].get_nic_speed()
            if nic_speed == "25000":
                self.expected_throughput = self.get_suite_cfg(
                )['expected_throughput'][self.nic]['25G']
            else:
                self.expected_throughput = self.get_suite_cfg(
                )['expected_throughput'][self.nic]['40G']
        else:
            self.expected_throughput = self.get_suite_cfg()[
                'expected_throughput'][self.nic]

        # initialize throughput attribution
        # {'$framesize':{"$nb_desc": 'throughput'}
        self.throughput = {}

        # Accepted tolerance in Mpps
        self.gap = self.get_suite_cfg()['accepted_tolerance']

        # header to print test result table
        self.table_header = ['Frame Size', 'TXD/RXD', 'Throughput', 'Rate',
                             'Expected Throughput', 'Throughput Difference']
        self.test_result = {}

<<<<<<< HEAD
    def flows(self):
        """
        Return a list of packets that implements the flows described in l3fwd.
        """
        return [
            'IP(src="1.2.3.4",dst="192.18.1.0")',
            'IP(src="1.2.3.4",dst="192.18.1.1")',
            'IP(src="1.2.3.4",dst="192.18.0.0")',
            'IP(src="1.2.3.4",dst="192.18.0.1")',
            'IP(src="1.2.3.4",dst="192.18.3.0")',
            'IP(src="1.2.3.4",dst="192.18.3.1")',
            'IP(src="1.2.3.4",dst="192.18.2.0")',
            'IP(src="1.2.3.4",dst="192.18.2.1")']

    def create_pacap_file(self, frame_size):
        """
        Prepare traffic flow
        """
        payload_size = frame_size - HEADER_SIZE['ip'] - HEADER_SIZE['eth']
        pcaps = {}
        for _port in self.dut_ports:
            index = self.dut_ports[_port]
            cnt = 0
            for layer in self.flows()[_port * 2:(_port + 1) * 2]:
                flow = ['Ether(src="52:00:00:00:00:00")/%s/("X"*%d)' % (layer, payload_size)]
                pcap = os.sep.join([self.output_path, "dst{0}_{1}.pcap".format(index, cnt)])
                self.tester.scapy_append('wrpcap("%s", [%s])' % (pcap, string.join(flow, ',')))
                self.tester.scapy_execute()
                if index not in pcaps:
                    pcaps[index] = []
                pcaps[index].append(pcap)
                cnt += 1
        return pcaps

    def prepare_stream(self, pcaps):
        """
        create streams for ports,one port one stream
        """
        tgen_input = []
        for rxPort in range(self.nb_ports):
            if rxPort % self.nb_ports == 0 or self.nb_ports % rxPort == 2:
                txIntf = self.tester.get_local_port(self.dut_ports[rxPort + 1])
                port_id = self.dut_ports[rxPort + 1]
            else:
                txIntf = self.tester.get_local_port(self.dut_ports[rxPort - 1])
                port_id = self.dut_ports[rxPort - 1]
            rxIntf = self.tester.get_local_port(self.dut_ports[rxPort])
            for pcap in pcaps[port_id]:
                tgen_input.append((txIntf, rxIntf, pcap))
        return tgen_input

=======
>>>>>>> 63223236
    def test_perf_nic_single_core(self):
        """
        Run nic single core performance
        """
        self.nb_ports = len(self.dut_ports)
        self.verify(self.nb_ports == 2 or self.nb_ports == 4,
                    "Require 2 or 4 ports to test")
        self.perf_test(self.nb_ports)
        self.handle_results()

        # check the gap between expected throughput and actual throughput
        try:
            for frame_size in self.test_parameters.keys():
                for nb_desc in self.test_parameters[frame_size]:
                    cur_gap = (self.expected_throughput[frame_size][nb_desc] - self.throughput[frame_size][nb_desc])
                    self.verify(cur_gap < self.gap, "Beyond Gap, Possible regression")
        except Exception as e:
            self.logger.error(e)
            self.handle_expected()
            raise VerifyFailure(
                "Possible regression, Check your configuration please")
        else:
            self.handle_expected()

    def handle_expected(self):
        """
        Update expected numbers to configurate file: conf/$suite_name.cfg
        """
        if load_global_setting(UPDATE_EXPECTED) == "yes":
            for frame_size in self.test_parameters.keys():
                for nb_desc in self.test_parameters[frame_size]:
                    self.expected_throughput[frame_size][nb_desc] = \
                        round(self.throughput[frame_size][nb_desc], 3)

    def perf_test(self, port_num):
        """
        Single core Performance Benchmarking test
        """
        # ports whitelist
        eal_para = ""
        for i in range(self.nb_ports):
            eal_para += " -w " + self.dut.ports_info[i]['pci']

        # run testpmd with 2 cores, one for interaction ,and one for forwarding
        core_config = "1S/2C/1T"
        core_list = self.dut.get_core_list(core_config, socket = self.socket)
        self.logger.info("Executing Test Using cores: %s" % core_list)
        port_mask = utils.create_mask(self.dut_ports)

        # parameters for application/testpmd
        param = " --portmask=%s" % (port_mask)
        # fortville has to use 2 queues at least to get the best performance
        if self.nic in ["fortville_25g", "fortville_spirit"]:
            param += " --rxq=2 --txq=2"

        for frame_size in self.test_parameters.keys():
            self.throughput[frame_size] = dict()
            pcaps = self.create_pacap_file(frame_size)
            tgenInput = self.prepare_stream(pcaps)
            for nb_desc in self.test_parameters[frame_size]:
                self.logger.info("Test running at parameters: " +
                    "framesize: {}, rxd/txd: {}".format(frame_size, nb_desc))
                parameter = param + " --txd=%d --rxd=%d" % (nb_desc, nb_desc)
                self.pmdout.start_testpmd(
                    core_config, parameter, eal_para, socket = self.socket)
                self.dut.send_expect("start", "testpmd> ", 15)

<<<<<<< HEAD
                vm_config = self.set_fields()
                # clear streams before add new streams
                self.tester.pktgen.clear_streams()

                # run packet generator
                streams = self.pktgen_helper.prepare_stream_from_tginput(tgenInput, 100, vm_config, self.tester.pktgen)
                # set traffic option
                traffic_opt = {'delay': 30}
                # _, pps = self.tester.traffic_generator_throughput(tgenInput, rate_percent=100, delay=30)
                _, packets_received = self.tester.pktgen.measure_throughput(stream_ids=streams, options=traffic_opt)
                self.verify(packets_received > 0, "No traffic detected")
=======
                # measure throughput
                stream_ids = self.prepare_stream(frame_size)
                traffic_opt = {'duration': self.test_duration}
                _, packets_received = self.tester.pktgen.measure_throughput(
                    stream_ids, traffic_opt)
>>>>>>> 63223236
                throughput = packets_received / 1000000.0
                self.throughput[frame_size][nb_desc] = throughput

                self.dut.send_expect("stop", "testpmd> ")
                self.dut.send_expect("quit", "# ", 30)

                self.verify(throughput,
                    "No traffic detected, please check your configuration")
                self.logger.info("Throughput of " +
                    "framesize: {}, rxd/txd: {} is :{} Mpps".format(
                        frame_size, nb_desc, throughput))

        return self.throughput

    def handle_results(self):
        """
        results handled process:
        1, save to self.test_results
        2, create test results table
        3, save to json file for Open Lab
        """

        # save test results to self.test_result
        header = self.table_header
        for frame_size in self.test_parameters.keys():
            wirespeed = self.wirespeed(self.nic, frame_size, self.nb_ports)
            ret_datas = {}
            for nb_desc in self.test_parameters[frame_size]:
                ret_data = {}
                ret_data[header[0]] = frame_size
                ret_data[header[1]] = nb_desc
                ret_data[header[2]] = "{:.3f} Mpps".format(
                    self.throughput[frame_size][nb_desc])
                ret_data[header[3]] = "{:.3f}%".format(
                    self.throughput[frame_size][nb_desc] * 100 / wirespeed)
                ret_data[header[4]] = "{:.3f} Mpps".format(
                    self.expected_throughput[frame_size][nb_desc])
                ret_data[header[5]] = "{:.3f} Mpps".format(
                    self.throughput[frame_size][nb_desc] -
                        self.expected_throughput[frame_size][nb_desc])

                ret_datas[nb_desc] = deepcopy(ret_data)
            self.test_result[frame_size] = deepcopy(ret_datas)

        # Create test results table
        self.result_table_create(header)
        for frame_size in self.test_parameters.keys():
            for nb_desc in self.test_parameters[frame_size]:
                table_row = list()
                for i in range(len(header)):
                    table_row.append(
                        self.test_result[frame_size][nb_desc][header[i]])
                self.result_table_add(table_row)
        # present test results to screen
        self.result_table_print()

        # save test results as a file
        if self.save_result_flag:
            self.save_result(self.test_result)

<<<<<<< HEAD
=======
    def prepare_stream(self, frame_size):
        '''
        create streams for ports, one port two streams, and configure them.
        '''
        # create pcap file
        payload_size = frame_size - self.headers_size
        self.tester.scapy_append(
            'wrpcap("/tmp/test0.pcap", [Ether(src="52:00:00:00:00:00")/IP(src="1.2.3.4",dst="1.1.1.1")/("X"*%d)])' % payload_size)
        self.tester.scapy_append(
            'wrpcap("/tmp/test1.pcap", [Ether(src="52:00:00:00:00:00")/IP(src="2.2.3.4",dst="1.1.1.1")/("X"*%d)])' % payload_size)
        self.tester.scapy_execute()

        stream_ids = []
        for i in range(self.nb_ports):
            if i % 2 == 0:
                txport = self.tester.get_local_port(self.dut.get_ports()[i])
                rxport = self.tester.get_local_port(
                    self.dut.get_ports()[i + 1])

                # fortville requires 2 streams for 2 queues at least, and
                # this's fine for other NIC too.
                for k in range(2):
                    # txport -> rxport
                    pcap = '/tmp/test{}.pcap'.format(k)
                    options = {
                        'pcap': pcap,
                        'stream_config':{
                            'txmode' : {},
                            'transmit_mode': TRANSMIT_CONT,
                            'rate': 100,}}
                    stream_id = self.tester.pktgen.add_stream(
                        txport, rxport, '/tmp/test{}.pcap'.format(k))
                    self.tester.pktgen.config_stream(stream_id, options)
                    stream_ids.append(stream_id)
                    # rxport -> txport
                    stream_id = self.tester.pktgen.add_stream(
                        rxport, txport, '/tmp/test{}.pcap'.format(k))
                    self.tester.pktgen.config_stream(stream_id, options)
                    stream_ids.append(stream_id)

        return stream_ids

>>>>>>> 63223236
    def save_result(self, data):
        '''
        Saves the test results as a separated file named with
        self.nic+_single_core_perf.json in output folder
        if self.save_result_flag is True
        '''
        json_obj = dict()
        json_obj['nic_type'] = self.nic
        json_obj['results'] = list()
        for frame_size in self.test_parameters.keys():
            for nb_desc in self.test_parameters[frame_size]:
                row_in = self.test_result[frame_size][nb_desc]
                row_dict = dict()
                row_dict['parameters'] = dict()
                row_dict['parameters']['frame_size'] = dict(
                    value=row_in['Frame Size'], unit='bytes')
                row_dict['parameters']['txd/rxd'] = dict(
                    value=row_in['TXD/RXD'], unit='descriptors')
                delta = (float(row_in['Throughput'].split()[0]) -
                         float(row_in['Expected Throughput'].split()[0]))
                if delta >= -self.gap:
                    result = 'PASS'
                else:
                    result = 'FAIL'
                row_dict['throughput'] = dict(
                    delta=delta, unit=row_in['Throughput'].split()[1],
                    result=result)
                json_obj['results'].append(row_dict)
        with open(os.path.join(rst.path2Result,
                               '{0:s}_single_core_perf.json'.format(
                                   self.nic)), 'w') as fp:
            json.dump(json_obj, fp)

    def set_fields(self):
        """
        set ip protocol field behavior
        """
        fields_config = {'ip': {'src': {'action': 'random'}, }, }
        return fields_config

    def tear_down(self):
        """
        Run after each test case.
        """
        pass

    def tear_down_all(self):
        """
        Run after each test suite.
        """
        # resume setting
        if self.nic in ["fortville_25g", "fortville_spirit"]:
            self.dut.send_expect(
                "sed -i -e 's/CONFIG_RTE_LIBRTE_I40E_16BYTE_RX_DESC=y/CONFIG_RTE_LIBRTE_I40E_16BYTE_RX_DESC=n/' ./config/common_base", "#", 20)
            self.dut.build_install_dpdk(self.target)

        self.dut.kill_all()<|MERGE_RESOLUTION|>--- conflicted
+++ resolved
@@ -121,7 +121,6 @@
                              'Expected Throughput', 'Throughput Difference']
         self.test_result = {}
 
-<<<<<<< HEAD
     def flows(self):
         """
         Return a list of packets that implements the flows described in l3fwd.
@@ -173,8 +172,6 @@
                 tgen_input.append((txIntf, rxIntf, pcap))
         return tgen_input
 
-=======
->>>>>>> 63223236
     def test_perf_nic_single_core(self):
         """
         Run nic single core performance
@@ -242,7 +239,6 @@
                     core_config, parameter, eal_para, socket = self.socket)
                 self.dut.send_expect("start", "testpmd> ", 15)
 
-<<<<<<< HEAD
                 vm_config = self.set_fields()
                 # clear streams before add new streams
                 self.tester.pktgen.clear_streams()
@@ -254,13 +250,6 @@
                 # _, pps = self.tester.traffic_generator_throughput(tgenInput, rate_percent=100, delay=30)
                 _, packets_received = self.tester.pktgen.measure_throughput(stream_ids=streams, options=traffic_opt)
                 self.verify(packets_received > 0, "No traffic detected")
-=======
-                # measure throughput
-                stream_ids = self.prepare_stream(frame_size)
-                traffic_opt = {'duration': self.test_duration}
-                _, packets_received = self.tester.pktgen.measure_throughput(
-                    stream_ids, traffic_opt)
->>>>>>> 63223236
                 throughput = packets_received / 1000000.0
                 self.throughput[frame_size][nb_desc] = throughput
 
@@ -321,51 +310,6 @@
         if self.save_result_flag:
             self.save_result(self.test_result)
 
-<<<<<<< HEAD
-=======
-    def prepare_stream(self, frame_size):
-        '''
-        create streams for ports, one port two streams, and configure them.
-        '''
-        # create pcap file
-        payload_size = frame_size - self.headers_size
-        self.tester.scapy_append(
-            'wrpcap("/tmp/test0.pcap", [Ether(src="52:00:00:00:00:00")/IP(src="1.2.3.4",dst="1.1.1.1")/("X"*%d)])' % payload_size)
-        self.tester.scapy_append(
-            'wrpcap("/tmp/test1.pcap", [Ether(src="52:00:00:00:00:00")/IP(src="2.2.3.4",dst="1.1.1.1")/("X"*%d)])' % payload_size)
-        self.tester.scapy_execute()
-
-        stream_ids = []
-        for i in range(self.nb_ports):
-            if i % 2 == 0:
-                txport = self.tester.get_local_port(self.dut.get_ports()[i])
-                rxport = self.tester.get_local_port(
-                    self.dut.get_ports()[i + 1])
-
-                # fortville requires 2 streams for 2 queues at least, and
-                # this's fine for other NIC too.
-                for k in range(2):
-                    # txport -> rxport
-                    pcap = '/tmp/test{}.pcap'.format(k)
-                    options = {
-                        'pcap': pcap,
-                        'stream_config':{
-                            'txmode' : {},
-                            'transmit_mode': TRANSMIT_CONT,
-                            'rate': 100,}}
-                    stream_id = self.tester.pktgen.add_stream(
-                        txport, rxport, '/tmp/test{}.pcap'.format(k))
-                    self.tester.pktgen.config_stream(stream_id, options)
-                    stream_ids.append(stream_id)
-                    # rxport -> txport
-                    stream_id = self.tester.pktgen.add_stream(
-                        rxport, txport, '/tmp/test{}.pcap'.format(k))
-                    self.tester.pktgen.config_stream(stream_id, options)
-                    stream_ids.append(stream_id)
-
-        return stream_ids
-
->>>>>>> 63223236
     def save_result(self, data):
         '''
         Saves the test results as a separated file named with
