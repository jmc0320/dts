# BSD LICENSE
#
# Copyright(c) 2010-2016 Intel Corporation. All rights reserved.
# All rights reserved.
#
# Redistribution and use in source and binary forms, with or without
# modification, are permitted provided that the following conditions
# are met:
#
#   * Redistributions of source code must retain the above copyright
#     notice, this list of conditions and the following disclaimer.
#   * Redistributions in binary form must reproduce the above copyright
#     notice, this list of conditions and the following disclaimer in
#     the documentation and/or other materials provided with the
#     distribution.
#   * Neither the name of Intel Corporation nor the names of its
#     contributors may be used to endorse or promote products derived
#     from this software without specific prior written permission.
#
# THIS SOFTWARE IS PROVIDED BY THE COPYRIGHT HOLDERS AND CONTRIBUTORS
# "AS IS" AND ANY EXPRESS OR IMPLIED WARRANTIES, INCLUDING, BUT NOT
# LIMITED TO, THE IMPLIED WARRANTIES OF MERCHANTABILITY AND FITNESS FOR
# A PARTICULAR PURPOSE ARE DISCLAIMED. IN NO EVENT SHALL THE COPYRIGHT
# OWNER OR CONTRIBUTORS BE LIABLE FOR ANY DIRECT, INDIRECT, INCIDENTAL,
# SPECIAL, EXEMPLARY, OR CONSEQUENTIAL DAMAGES (INCLUDING, BUT NOT
# LIMITED TO, PROCUREMENT OF SUBSTITUTE GOODS OR SERVICES; LOSS OF USE,
# DATA, OR PROFITS; OR BUSINESS INTERRUPTION) HOWEVER CAUSED AND ON ANY
# THEORY OF LIABILITY, WHETHER IN CONTRACT, STRICT LIABILITY, OR TORT
# (INCLUDING NEGLIGENCE OR OTHERWISE) ARISING IN ANY WAY OUT OF THE USE
# OF THIS SOFTWARE, EVEN IF ADVISED OF THE POSSIBILITY OF SUCH DAMAGE.

"""
DPDK Test suite.

Test the dynamic driver configuration feature.

"""

import utils

from test_case import TestCase

#
#
# Test class.
#


class TestDynamicConfig(TestCase):

    #
    #
    #
    # Test cases.
    #

    def set_up_all(self):
        """
        Run at the start of each test suite.


        Dynamic config Prerequistites
        """

        # Based on h/w type, choose how many ports to use
        self.dut_ports = self.dut.get_ports(self.nic)

        # Verify that enough ports are available
        self.verify(len(self.dut_ports) >= 2, "Insufficient ports")

        # Prepare cores and ports
        cores = self.dut.get_core_list('1S/2C/2T')
<<<<<<< HEAD
        self.coreMask = dts.create_mask(cores)
        self.portMask = dts.create_mask(self.dut_ports[:2])
=======
        coreMask = utils.create_mask(cores)
        portMask = utils.create_mask(self.dut_ports[:2])
>>>>>>> 0fe53c60

        # launch app
        cmd = "./%s/build/app/test-pmd/testpmd -c %s -n 3 -- -i --rxpt=0 \
        --rxht=0 --rxwt=0 --txpt=39 --txht=0 --txwt=0 --portmask=%s" % (self.target, self.coreMask, self.portMask)

        self.dut.send_expect("%s" % cmd, "testpmd> ", 120)

        # get dest address from self.target port
        out = self.dut.send_expect(
            "show port info %d" % self.dut_ports[0], "testpmd> ")

        self.dest = self.dut.get_mac_address(self.dut_ports[0])
        mac_scanner = r"MAC address: (([\dA-F]{2}:){5}[\dA-F]{2})"

        ret = utils.regexp(out, mac_scanner)

        self.verify(ret is not None, "MAC address not found")
        self.verify(cmp(ret.lower(), self.dest) == 0, "MAC address wrong")
        self.verify("Promiscuous mode: enabled" in out,
                    "wrong default promiscuous value")
        
        self.dut.kill_all()

    def dynamic_config_send_packet(self, portid, destMac="00:11:22:33:44:55"):
        """
        Send 1 packet to portid
        """

        itf = self.tester.get_interface(self.tester.get_local_port(portid))

        self.tester.scapy_foreground()
        self.tester.scapy_append(
            'sendp([Ether(dst="%s", src="52:00:00:00:00:00")/Raw(load="X"*26)], iface="%s")' % (destMac, itf))

        self.tester.scapy_execute()

    def set_up(self):
        """
        Run before each test case.
        """
        cmd = "./%s/build/app/test-pmd/testpmd -c %s -n 3 -- -i --rxpt=0 \
        --rxht=0 --rxwt=0 --txpt=39 --txht=0 --txwt=0 --portmask=%s" % (self.target, self.coreMask, self.portMask)

        self.dut.send_expect("%s" % cmd, "testpmd> ", 120)
        self.dut.send_expect("start", "testpmd> ", 120)


    def test_dynamic_config_default_mode(self):
        """
        Dynamic config default mode test
        """

        portid = self.dut_ports[0]

        # get the current rx statistic
        out = self.dut.send_expect("clear port stats all" , "testpmd> ")
<<<<<<< HEAD
        out = self.dut.send_expect("show port stats %d" % self.dut_ports[1], "testpmd> ")
        cur_rxpkt = dts.regexp(out, "TX-packets: ([0-9]+)")
=======
        out = self.dut.send_expect("show port stats %d" % portid, "testpmd> ")
        cur_rxpkt = utils.regexp(out, "RX-packets: ([0-9]+)")
>>>>>>> 0fe53c60

        # send one packet with different MAC address than the portid
        self.dynamic_config_send_packet(portid)

        pre_rxpkt = cur_rxpkt
<<<<<<< HEAD
        out = self.dut.send_expect("show port stats %d" % self.dut_ports[1], "testpmd> ")
        cur_rxpkt = dts.regexp(out, "TX-packets: ([0-9]+)")
=======
        out = self.dut.send_expect("show port stats %d" % portid, "testpmd> ")
        cur_rxpkt = utils.regexp(out, "RX-packets: ([0-9]+)")
>>>>>>> 0fe53c60

        # check the pakcet increasment
        self.verify(int(cur_rxpkt) == int(pre_rxpkt)
                    + 1, "1st packet increasement check error")

        # send one packet with the portid MAC address
        self.dynamic_config_send_packet(portid, self.dest)

        pre_rxpkt = cur_rxpkt
<<<<<<< HEAD
        out = self.dut.send_expect("show port stats %d" % self.dut_ports[1], "testpmd> ")
        cur_rxpkt = dts.regexp(out, "TX-packets: ([0-9]+)")
=======
        out = self.dut.send_expect("show port stats %d" % portid, "testpmd> ")
        cur_rxpkt = utils.regexp(out, "RX-packets: ([0-9]+)")
>>>>>>> 0fe53c60

        # check the pakcet increasment
        self.verify(int(cur_rxpkt) == int(pre_rxpkt)
                    + 1, "2nd packet increasement check error")

    def test_dynamic_config_disable_promiscuous(self):
        """
        Dynamic config disable promiscuous test
        """

        portid = self.dut_ports[0]
<<<<<<< HEAD

        self.dut.send_expect("set promisc all off", "testpmd> ")
        out = self.dut.send_expect(
             "show port stats %d" % self.dut_ports[1], "testpmd> ")
        cur_rxpkt = dts.regexp(out, "TX-packets: ([0-9]+)")

        self.dynamic_config_send_packet(portid)
        pre_rxpkt = cur_rxpkt
        out = self.dut.send_expect(
              "show port stats %d" % self.dut_ports[1], "testpmd> ")
        cur_rxpkt = dts.regexp(out, "TX-packets: ([0-9]+)")
        self.verify(int(cur_rxpkt) == int(
              pre_rxpkt), "1st packet increasment error")
        self.dynamic_config_send_packet(portid, self.dest)
        pre_rxpkt = cur_rxpkt
        out = self.dut.send_expect(
              "show port stats %d" % self.dut_ports[1], "testpmd> ")
        cur_rxpkt = dts.regexp(out, "TX-packets: ([0-9]+)")
        self.verify(int(cur_rxpkt) == int(
              pre_rxpkt) + 1, "2nd packet increasment error")
=======
        if self.nic in ["fortville_eagle", "fortville_spirit", "fortville_spirit_single"]:
            self.dut.send_expect("set promisc all off", "testpmd> ")
            out = self.dut.send_expect(
                "show port stats %d" % self.dut_ports[1], "testpmd> ")
            cur_rxpkt = utils.regexp(out, "TX-packets: ([0-9]+)")

            self.dynamic_config_send_packet(portid)
            pre_rxpkt = cur_rxpkt
            out = self.dut.send_expect(
                "show port stats %d" % self.dut_ports[1], "testpmd> ")
            cur_rxpkt = utils.regexp(out, "TX-packets: ([0-9]+)")
            self.verify(int(cur_rxpkt) == int(
                pre_rxpkt), "1st packet increasment error")
            self.dynamic_config_send_packet(portid, self.dest)
            pre_rxpkt = cur_rxpkt
            out = self.dut.send_expect(
                "show port stats %d" % self.dut_ports[1], "testpmd> ")
            cur_rxpkt = utils.regexp(out, "TX-packets: ([0-9]+)")
            self.verify(int(cur_rxpkt) == int(
                pre_rxpkt) + 1, "2nd packet increasment error")
        else:
            self.dut.send_expect("set promisc %d off" % portid, "testpmd> ")

            # get the current rx statistic
            out = self.dut.send_expect(
                "show port stats %d" % portid, "testpmd> ")
            cur_rxpkt = utils.regexp(out, "RX-packets: ([0-9]+)")

            # send one packet with different MAC address than the portid
            self.dynamic_config_send_packet(portid)

            pre_rxpkt = cur_rxpkt
            out = self.dut.send_expect(
                "show port stats %d" % portid, "testpmd> ")
            cur_rxpkt = utils.regexp(out, "RX-packets: ([0-9]+)")

            # check the pakcet increasment
            self.verify(int(cur_rxpkt) == int(
                pre_rxpkt), "1st packet increasment error")

            # send one packet with the portid MAC address
            self.dynamic_config_send_packet(portid, self.dest)

            pre_rxpkt = cur_rxpkt
            out = self.dut.send_expect(
                "show port stats %d" % portid, "testpmd> ")
            cur_rxpkt = utils.regexp(out, "RX-packets: ([0-9]+)")

            # check the pakcet increasment
            self.verify(int(cur_rxpkt) == int(
                pre_rxpkt) + 1, "2nd packet increasment error")
>>>>>>> 0fe53c60

    def test_dynamic_config_broadcast(self):
        """
        Dynamic config disable promiscuous, send a broadcast packet
        dpdk will received packet and fwd by io model. send a general packet
        and dst mac not port mac, dpdk will not received packet.
        """
        
        self.dut.send_expect("set promisc all off", "testpmd> ")
        self.dut.send_expect("set fwd io", "testpmd> ")
        self.dut.send_expect("clear port stats all", "testpmd> ")

        
        self.dynamic_config_send_packet(self.dut_ports[0],"ff:ff:ff:ff:ff:ff")
        out = self.dut.send_expect("show port stats %d" % self.dut_ports[1], "testpmd> ")
          
        cur_rxpkt = utils.regexp(out, "TX-packets: ([0-9]+)")
        self.verify(int(cur_rxpkt) == 1, "not received broadcast packet")
          
        self.dut.send_expect("clear port stats all", "testpmd> ")

        self.dynamic_config_send_packet(self.dut_ports[0])
        out = self.dut.send_expect("show port stats %d" % self.dut_ports[1], "testpmd> ")
          
        cur_rxpkt = utils.regexp(out, "TX-packets: ([0-9]+)")
        self.verify(int(cur_rxpkt) == 0, "disable promisc, received a dst mac not match packet")

    def test_dynamic_config_allmulticast(self):
        """
        Dynamic config disable promiscuous,when dpdk enable multicast, send a 
        mulicast packet, dpdk received this packet and fwd by io model. when dpdk
        disable multicast, dpdk not received this packet
        """

        self.dut.send_expect("set promisc all off", "testpmd> ")
        self.dut.send_expect("set fwd io", "testpmd> ")
        self.dut.send_expect("clear port stats all", "testpmd> ")
        self.dut.send_expect("set allmulti all on", "testpmd> ")
        
        self.dynamic_config_send_packet(self.dut_ports[0],"01:00:00:33:00:01")
        out = self.dut.send_expect("show port stats %d" % self.dut_ports[1], "testpmd> ")
            
        cur_rxpkt = utils.regexp(out, "TX-packets: ([0-9]+)")
        self.verify(int(cur_rxpkt) == 1, "enable allmulti switch, not received allmulti packet")
           
        self.dut.send_expect("clear port stats all", "testpmd> ")
        self.dut.send_expect("set allmulti all off", "testpmd> ")
        
        self.dynamic_config_send_packet(self.dut_ports[0],"01:00:00:33:00:01")
        out = self.dut.send_expect("show port stats %d" % self.dut_ports[1], "testpmd> ")
 
        cur_rxpkt = utils.regexp(out, "TX-packets: ([0-9]+)")
        self.verify(int(cur_rxpkt) == 0, "disable allmulti switch, received allmulti packet")
           
    def test_dynamic_config_enable_promiscuous(self):
        """
        Dynamic config enable promiscuous test
        """

        portid = self.dut_ports[0]

        self.dut.send_expect("set promisc %d on" % portid, "testpmd> ")

        # get the current rx statistic
<<<<<<< HEAD
        out = self.dut.send_expect("show port stats %d" % self.dut_ports[1], "testpmd> ")
        cur_rxpkt = dts.regexp(out, "TX-packets: ([0-9]+)")
=======
        out = self.dut.send_expect("show port stats %d" % portid, "testpmd> ")
        cur_rxpkt = utils.regexp(out, "RX-packets: ([0-9]+)")
>>>>>>> 0fe53c60

        # send one packet with different MAC address than the portid
        self.dynamic_config_send_packet(portid)

        pre_rxpkt = cur_rxpkt
<<<<<<< HEAD
        out = self.dut.send_expect("show port stats %d" % self.dut_ports[1], "testpmd> ")
        cur_rxpkt = dts.regexp(out, "TX-packets: ([0-9]+)")
=======
        out = self.dut.send_expect("show port stats %d" % portid, "testpmd> ")
        cur_rxpkt = utils.regexp(out, "RX-packets: ([0-9]+)")
>>>>>>> 0fe53c60

        # check the pakcet increasment
        self.verify(int(cur_rxpkt) == int(pre_rxpkt)
                    + 1, "1st packet increasment error")

        # send one packet with the portid MAC address
        self.dynamic_config_send_packet(portid, self.dest)

        pre_rxpkt = cur_rxpkt
<<<<<<< HEAD
        out = self.dut.send_expect("show port stats %d" % self.dut_ports[1], "testpmd> ")
        cur_rxpkt = dts.regexp(out, "TX-packets: ([0-9]+)")
=======
        out = self.dut.send_expect("show port stats %d" % portid, "testpmd> ")
        cur_rxpkt = utils.regexp(out, "RX-packets: ([0-9]+)")
>>>>>>> 0fe53c60

        # check the pakcet increasment
        self.verify(int(cur_rxpkt) == int(pre_rxpkt)
                    + 1, "2nd packet increasment error")

        #self.dut.send_expect("quit", "# ", 30)

    def tear_down(self):
        """
        Run after each test case.
        """
        self.dut.kill_all()
        
    def tear_down_all(self):
        """
        Run after each test suite.
        """
        pass<|MERGE_RESOLUTION|>--- conflicted
+++ resolved
@@ -70,13 +70,8 @@
 
         # Prepare cores and ports
         cores = self.dut.get_core_list('1S/2C/2T')
-<<<<<<< HEAD
-        self.coreMask = dts.create_mask(cores)
-        self.portMask = dts.create_mask(self.dut_ports[:2])
-=======
         coreMask = utils.create_mask(cores)
         portMask = utils.create_mask(self.dut_ports[:2])
->>>>>>> 0fe53c60
 
         # launch app
         cmd = "./%s/build/app/test-pmd/testpmd -c %s -n 3 -- -i --rxpt=0 \
@@ -133,25 +128,15 @@
 
         # get the current rx statistic
         out = self.dut.send_expect("clear port stats all" , "testpmd> ")
-<<<<<<< HEAD
-        out = self.dut.send_expect("show port stats %d" % self.dut_ports[1], "testpmd> ")
-        cur_rxpkt = dts.regexp(out, "TX-packets: ([0-9]+)")
-=======
-        out = self.dut.send_expect("show port stats %d" % portid, "testpmd> ")
-        cur_rxpkt = utils.regexp(out, "RX-packets: ([0-9]+)")
->>>>>>> 0fe53c60
+        out = self.dut.send_expect("show port stats %d" % self.dut_ports[1], "testpmd> ")
+        cur_rxpkt = utils.regexp(out, "TX-packets: ([0-9]+)")
 
         # send one packet with different MAC address than the portid
         self.dynamic_config_send_packet(portid)
 
         pre_rxpkt = cur_rxpkt
-<<<<<<< HEAD
-        out = self.dut.send_expect("show port stats %d" % self.dut_ports[1], "testpmd> ")
-        cur_rxpkt = dts.regexp(out, "TX-packets: ([0-9]+)")
-=======
-        out = self.dut.send_expect("show port stats %d" % portid, "testpmd> ")
-        cur_rxpkt = utils.regexp(out, "RX-packets: ([0-9]+)")
->>>>>>> 0fe53c60
+        out = self.dut.send_expect("show port stats %d" % self.dut_ports[1], "testpmd> ")
+        cur_rxpkt = utils.regexp(out, "TX-packets: ([0-9]+)")
 
         # check the pakcet increasment
         self.verify(int(cur_rxpkt) == int(pre_rxpkt)
@@ -161,13 +146,8 @@
         self.dynamic_config_send_packet(portid, self.dest)
 
         pre_rxpkt = cur_rxpkt
-<<<<<<< HEAD
-        out = self.dut.send_expect("show port stats %d" % self.dut_ports[1], "testpmd> ")
-        cur_rxpkt = dts.regexp(out, "TX-packets: ([0-9]+)")
-=======
-        out = self.dut.send_expect("show port stats %d" % portid, "testpmd> ")
-        cur_rxpkt = utils.regexp(out, "RX-packets: ([0-9]+)")
->>>>>>> 0fe53c60
+        out = self.dut.send_expect("show port stats %d" % self.dut_ports[1], "testpmd> ")
+        cur_rxpkt = utils.regexp(out, "TX-packets: ([0-9]+)")
 
         # check the pakcet increasment
         self.verify(int(cur_rxpkt) == int(pre_rxpkt)
@@ -179,80 +159,26 @@
         """
 
         portid = self.dut_ports[0]
-<<<<<<< HEAD
 
         self.dut.send_expect("set promisc all off", "testpmd> ")
         out = self.dut.send_expect(
              "show port stats %d" % self.dut_ports[1], "testpmd> ")
-        cur_rxpkt = dts.regexp(out, "TX-packets: ([0-9]+)")
+        cur_rxpkt = utils.regexp(out, "TX-packets: ([0-9]+)")
 
         self.dynamic_config_send_packet(portid)
         pre_rxpkt = cur_rxpkt
         out = self.dut.send_expect(
               "show port stats %d" % self.dut_ports[1], "testpmd> ")
-        cur_rxpkt = dts.regexp(out, "TX-packets: ([0-9]+)")
+        cur_rxpkt = utils.regexp(out, "TX-packets: ([0-9]+)")
         self.verify(int(cur_rxpkt) == int(
               pre_rxpkt), "1st packet increasment error")
         self.dynamic_config_send_packet(portid, self.dest)
         pre_rxpkt = cur_rxpkt
         out = self.dut.send_expect(
               "show port stats %d" % self.dut_ports[1], "testpmd> ")
-        cur_rxpkt = dts.regexp(out, "TX-packets: ([0-9]+)")
+        cur_rxpkt = utils.regexp(out, "TX-packets: ([0-9]+)")
         self.verify(int(cur_rxpkt) == int(
               pre_rxpkt) + 1, "2nd packet increasment error")
-=======
-        if self.nic in ["fortville_eagle", "fortville_spirit", "fortville_spirit_single"]:
-            self.dut.send_expect("set promisc all off", "testpmd> ")
-            out = self.dut.send_expect(
-                "show port stats %d" % self.dut_ports[1], "testpmd> ")
-            cur_rxpkt = utils.regexp(out, "TX-packets: ([0-9]+)")
-
-            self.dynamic_config_send_packet(portid)
-            pre_rxpkt = cur_rxpkt
-            out = self.dut.send_expect(
-                "show port stats %d" % self.dut_ports[1], "testpmd> ")
-            cur_rxpkt = utils.regexp(out, "TX-packets: ([0-9]+)")
-            self.verify(int(cur_rxpkt) == int(
-                pre_rxpkt), "1st packet increasment error")
-            self.dynamic_config_send_packet(portid, self.dest)
-            pre_rxpkt = cur_rxpkt
-            out = self.dut.send_expect(
-                "show port stats %d" % self.dut_ports[1], "testpmd> ")
-            cur_rxpkt = utils.regexp(out, "TX-packets: ([0-9]+)")
-            self.verify(int(cur_rxpkt) == int(
-                pre_rxpkt) + 1, "2nd packet increasment error")
-        else:
-            self.dut.send_expect("set promisc %d off" % portid, "testpmd> ")
-
-            # get the current rx statistic
-            out = self.dut.send_expect(
-                "show port stats %d" % portid, "testpmd> ")
-            cur_rxpkt = utils.regexp(out, "RX-packets: ([0-9]+)")
-
-            # send one packet with different MAC address than the portid
-            self.dynamic_config_send_packet(portid)
-
-            pre_rxpkt = cur_rxpkt
-            out = self.dut.send_expect(
-                "show port stats %d" % portid, "testpmd> ")
-            cur_rxpkt = utils.regexp(out, "RX-packets: ([0-9]+)")
-
-            # check the pakcet increasment
-            self.verify(int(cur_rxpkt) == int(
-                pre_rxpkt), "1st packet increasment error")
-
-            # send one packet with the portid MAC address
-            self.dynamic_config_send_packet(portid, self.dest)
-
-            pre_rxpkt = cur_rxpkt
-            out = self.dut.send_expect(
-                "show port stats %d" % portid, "testpmd> ")
-            cur_rxpkt = utils.regexp(out, "RX-packets: ([0-9]+)")
-
-            # check the pakcet increasment
-            self.verify(int(cur_rxpkt) == int(
-                pre_rxpkt) + 1, "2nd packet increasment error")
->>>>>>> 0fe53c60
 
     def test_dynamic_config_broadcast(self):
         """
@@ -317,25 +243,15 @@
         self.dut.send_expect("set promisc %d on" % portid, "testpmd> ")
 
         # get the current rx statistic
-<<<<<<< HEAD
-        out = self.dut.send_expect("show port stats %d" % self.dut_ports[1], "testpmd> ")
-        cur_rxpkt = dts.regexp(out, "TX-packets: ([0-9]+)")
-=======
-        out = self.dut.send_expect("show port stats %d" % portid, "testpmd> ")
-        cur_rxpkt = utils.regexp(out, "RX-packets: ([0-9]+)")
->>>>>>> 0fe53c60
+        out = self.dut.send_expect("show port stats %d" % self.dut_ports[1], "testpmd> ")
+        cur_rxpkt = utils.regexp(out, "TX-packets: ([0-9]+)")
 
         # send one packet with different MAC address than the portid
         self.dynamic_config_send_packet(portid)
 
         pre_rxpkt = cur_rxpkt
-<<<<<<< HEAD
-        out = self.dut.send_expect("show port stats %d" % self.dut_ports[1], "testpmd> ")
-        cur_rxpkt = dts.regexp(out, "TX-packets: ([0-9]+)")
-=======
-        out = self.dut.send_expect("show port stats %d" % portid, "testpmd> ")
-        cur_rxpkt = utils.regexp(out, "RX-packets: ([0-9]+)")
->>>>>>> 0fe53c60
+        out = self.dut.send_expect("show port stats %d" % self.dut_ports[1], "testpmd> ")
+        cur_rxpkt = utils.regexp(out, "TX-packets: ([0-9]+)")
 
         # check the pakcet increasment
         self.verify(int(cur_rxpkt) == int(pre_rxpkt)
@@ -345,13 +261,8 @@
         self.dynamic_config_send_packet(portid, self.dest)
 
         pre_rxpkt = cur_rxpkt
-<<<<<<< HEAD
-        out = self.dut.send_expect("show port stats %d" % self.dut_ports[1], "testpmd> ")
-        cur_rxpkt = dts.regexp(out, "TX-packets: ([0-9]+)")
-=======
-        out = self.dut.send_expect("show port stats %d" % portid, "testpmd> ")
-        cur_rxpkt = utils.regexp(out, "RX-packets: ([0-9]+)")
->>>>>>> 0fe53c60
+        out = self.dut.send_expect("show port stats %d" % self.dut_ports[1], "testpmd> ")
+        cur_rxpkt = utils.regexp(out, "TX-packets: ([0-9]+)")
 
         # check the pakcet increasment
         self.verify(int(cur_rxpkt) == int(pre_rxpkt)
